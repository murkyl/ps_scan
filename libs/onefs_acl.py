--- conflicted
+++ resolved
@@ -267,18 +267,15 @@
     "254": "posix_mask",
 }
 
-<<<<<<< HEAD
 CDEF = """
 char * get_dir_acl(int fd);
 char * get_file_acl(int fd);
 char * get_sd_text(int fd);
 void free(void *);
 """
-=======
 ACE_GROUP_BITS_STR_DICT = {bitmask[0]: bitmask[1] for bitmask in ACE_GROUP_BITS_STR_MAP}
 ACE_SINGLE_BITS_STR_DICT = {bitmask[0]: bitmask[1] for bitmask in ACE_SINGLE_BITS_STR_MAP}
 ACE_FLAG_STR_DICT = {bitmask[0]: bitmask[1] for bitmask in ACE_FLAG_STR_MAP}
->>>>>>> 73c0d886
 
 try:
     ffi = FFI()
